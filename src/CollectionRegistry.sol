--- conflicted
+++ resolved
@@ -32,12 +32,7 @@
     address[] private _allCollections;
     mapping(address => bool) private _isRegistered;
     mapping(address => bool) private _isRemoved;
-<<<<<<< HEAD
-=======
-    mapping(address => mapping(address => bool)) private _collectionHasVault;
-    mapping(address => uint256) private _vaultIndexInCollection;
     uint16 public totalYieldBps;
->>>>>>> 9743f485
 
     constructor(address admin) RolesBase(admin) {
         _grantRole(COLLECTION_MANAGER_ROLE, admin);
