--- conflicted
+++ resolved
@@ -8,8 +8,9 @@
 import {Roles} from "./Roles.sol";
 import {EnumerableSet} from "@openzeppelin/contracts/utils/structs/EnumerableSet.sol";
 
-<<<<<<< HEAD
 contract CollectionRegistry is ICollectionRegistry, RolesBase, CrossContractSecurity {
+    using EnumerableSet for EnumerableSet.AddressSet;
+
     bytes32 public constant COLLECTION_MANAGER_ROLE = Roles.COLLECTION_MANAGER_ROLE;
 
     // Custom errors
@@ -18,13 +19,6 @@
     error VaultNotFound(address collection, address vault);
     error YieldShareExceedsLimit(uint256 share, uint256 maxShare);
     error ZeroAddress();
-
-    mapping(address => ICollectionRegistry.Collection) private _collections;
-=======
-contract CollectionRegistry is ICollectionRegistry, AccessControlBase, CrossContractSecurity {
-    using EnumerableSet for EnumerableSet.AddressSet;
-
-    bytes32 public constant COLLECTION_MANAGER_ROLE = Roles.COLLECTION_MANAGER_ROLE;
 
     struct CollectionInfo {
         address collectionAddress;
@@ -35,7 +29,6 @@
 
     mapping(address => CollectionInfo) private _collections;
     mapping(address => EnumerableSet.AddressSet) private _collectionVaults;
->>>>>>> ebcdb2e7
     address[] private _allCollections;
     mapping(address => bool) private _isRegistered;
     mapping(address => bool) private _isRemoved;
@@ -124,20 +117,11 @@
         rateLimited(address(this), this.addVaultToCollection.selector)
         contractValidated(vault)
     {
-<<<<<<< HEAD
         if (!_isRegistered[collection]) revert CollectionNotRegistered(collection);
         if (vault == address(0)) revert ZeroAddress();
-        if (_collectionHasVault[collection][vault]) revert VaultAlreadyAdded(collection, vault);
-
-        _collections[collection].vaults.push(vault);
-        _collectionHasVault[collection][vault] = true;
-        _vaultIndexInCollection[vault] = _collections[collection].vaults.length - 1;
-=======
-        require(_isRegistered[collection], "CollectionRegistry: Not registered");
-        require(vault != address(0), "CollectionRegistry: Zero address");
+        
         bool added = _collectionVaults[collection].add(vault);
-        require(added, "CollectionRegistry: Vault already added");
->>>>>>> ebcdb2e7
+        if (!added) revert VaultAlreadyAdded(collection, vault);
         emit VaultAddedToCollection(collection, vault);
     }
 
@@ -146,35 +130,18 @@
         override
         onlyRoleWhenNotPaused(COLLECTION_MANAGER_ROLE)
     {
-<<<<<<< HEAD
         if (!_isRegistered[collection]) revert CollectionNotRegistered(collection);
-        if (!_collectionHasVault[collection][vault]) revert VaultNotFound(collection, vault);
-
-        uint256 vaultIndex = _vaultIndexInCollection[vault];
-        address lastVault = _collections[collection].vaults[_collections[collection].vaults.length - 1];
-
-        _collections[collection].vaults[vaultIndex] = lastVault;
-        _vaultIndexInCollection[lastVault] = vaultIndex;
-        _collections[collection].vaults.pop();
-
-        delete _collectionHasVault[collection][vault];
-        delete _vaultIndexInCollection[vault];
-=======
-        require(_isRegistered[collection], "CollectionRegistry: Not registered");
+        
         bool removed = _collectionVaults[collection].remove(vault);
-        require(removed, "CollectionRegistry: Vault not found");
->>>>>>> ebcdb2e7
+        if (!removed) revert VaultNotFound(collection, vault);
         emit VaultRemovedFromCollection(collection, vault);
     }
 
     // --- View Functions ---
 
     function getCollection(address collection) external view override returns (ICollectionRegistry.Collection memory) {
-<<<<<<< HEAD
         if (!_isRegistered[collection] || _isRemoved[collection]) revert CollectionNotRegistered(collection);
-        return _collections[collection];
-=======
-        require(_isRegistered[collection] && !_isRemoved[collection], "CollectionRegistry: Not registered");
+        
         CollectionInfo storage info = _collections[collection];
         address[] memory vaults = _collectionVaults[collection].values();
         return ICollectionRegistry.Collection({
@@ -184,7 +151,6 @@
             yieldSharePercentage: info.yieldSharePercentage,
             vaults: vaults
         });
->>>>>>> ebcdb2e7
     }
 
     function isRegistered(address collection) external view override returns (bool) {
